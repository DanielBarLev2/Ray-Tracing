--- conflicted
+++ resolved
@@ -1,6 +1,7 @@
 import argparse
 import numpy as np
 from util import *
+from Ray import Ray
 from PIL import Image
 from Light import Light
 from Camera import Camera
@@ -13,6 +14,9 @@
 from surfaces.SurfaceAbs import SurfaceAbs
 from surfaces.InfinitePlane import InfinitePlane
 
+X_DIRECTION = np.array([1, 0, 0])
+Y_DIRECTION = np.array([0, 1, 0])
+Z_DIRECTION = np.array([0, 0, 1])
 
 def parse_scene_file(file_path):
     index = 0
@@ -47,8 +51,7 @@
                 index += 1
                 objects_3D.append(cube)
             elif obj_type == "lgt":
-                light = Light(params[:3], params[3:6], params[6], params[7], params[8], index)
-                index += 1
+                light = Light(params[:3], params[3:6], params[6], params[7], params[8])
                 objects_3D.append(light)
             else:
                 raise ValueError("Unknown object type: {}".format(obj_type))
@@ -81,12 +84,13 @@
     view_matrix = camera.create_view_matrix()
     camera.transform_to_camera(view_matrix=view_matrix)
 
+    planes = []
     surfaces = []
     light_sources = []
     for obj in objects:
         if isinstance(obj, InfinitePlane):
             obj.transform_to_camera(view_matrix=view_matrix)
-            surfaces.append(obj)
+            planes.append(obj)
 
         elif isinstance(obj, Object3D):
             obj.transform_to_camera(view_matrix=view_matrix)
@@ -102,7 +106,7 @@
     # 6.2: Check the intersection of the ray with all surfaces in the scene
     rays_sources = np.full_like(rays_directions, camera.position)
 
-    rays_interactions, index_list = compute_rays_interactions(surfaces, rays_sources, rays_directions)
+    rays_interactions = compute_rays_interactions(planes, surfaces, rays_sources, rays_directions)
 
     # bsp_root = BSPNode.build_bsp_tree(surfaces=surfaces)
     # print(bsp_root)
@@ -115,9 +119,6 @@
     # hit_rays = calc_ray_hits(ray_interactions=rays_interactions)  # ??
 
     # Dummy result
-    surfaces = [o for o in objects if isinstance(o, SurfaceAbs)]
-
-    ray_tracing(rays_sources, rays_directions, surfaces, scene_settings)
     image_array = np.zeros((args.width, args.height, 3))
 
     # Save the output image
@@ -154,126 +155,72 @@
     return ray_vectors
 
 
-def compute_rays_interactions(surfaces, rays_sources, rays_directions) -> tuple[list[list], list]:
+def compute_rays_interactions(planes, surfaces, rays_sources, rays_directions) -> tuple[list[list], list]:
     rays_interactions = []
     index_list = []
 
-<<<<<<< HEAD
-=======
+    rays_interactions_planes = []
+    for plane in planes:
+        plane_intersection = plane.intersect_vectorized(rays_sources=rays_sources, rays_directions=rays_directions)
+        rays_interactions_planes.append(plane_intersection)
+        index_list.append(plane.index)
+    rays_interactions.append(rays_interactions_planes)
+
     rays_interactions_surfaces = []
->>>>>>> e05e2b5d
     for surface in surfaces:
         surface_intersection = surface.intersect_vectorized(rays_sources=rays_sources, rays_directions=rays_directions)
-        rays_interactions.append(surface_intersection)
+        rays_interactions_surfaces.append(surface_intersection)
         index_list.append(surface.index)
+    rays_interactions.append(rays_interactions_surfaces)
 
     return rays_interactions, index_list
 
 
 # @todo: test z-buffer
-def calc_ray_hits(ray_interactions: list[list[np.ndarray]], indices: list[int]) -> tuple[np.ndarray, np.ndarray]:
+def calc_ray_hits(ray_interactions: list[list[np.ndarray]]) -> np.ndarray:
     """
     Compare this distance with the current value in the z-buffer at the corresponding pixel location.
      If the new distance is smaller (the intersection point is closer to the camera),
       update the z-buffer with this new distance.
     :param ray_interactions: a list of interactions between all rays and every object in the scene.
-    :param indices: a list of indices, same size as ray_interactions, for each interaction signify it's object.
     :return: the nearest interaction for each ray with any object.
     """
-
-    flat = [arr for sublist in ray_interactions for arr in sublist]
-    stacked_arrays = np.stack(flat)  # @todo: stack list of lists, not list.
-
-    z_values = stacked_arrays[..., 2]
-
-    # Create a mask to identify NaN values
-    nan_mask = np.isnan(z_values)
-
-    # Replace NaNs with a large number to effectively ignore them
-    # For the purpose of comparison, we use a very large number
-    z_values_with_large_number = np.where(nan_mask, np.inf, z_values)
-
-    # Compute the indices of the minimum values, ignoring NaNs
-    min_z_indices = np.argmin(z_values_with_large_number, axis=0)
+    stacked_arrays = np.stack(*ray_interactions)  # @todo: stack list of lists, not list.
+
+    min_z_indices = np.argmin(stacked_arrays[..., 2], axis=0)
+
     # Generate grid indices for the last two dimensions
     i, j = np.ogrid[:stacked_arrays.shape[1], :stacked_arrays.shape[2]]
 
     # Use advanced indexing to select the required entries
     z_buffered = stacked_arrays[min_z_indices, i, j]
 
-    # Create a numpy array from indices list
-    indices_array = np.array(indices)
-
-    # Use min_z_indices to get the corresponding object IDs
-    object_ids = indices_array[min_z_indices]
-
-    return z_buffered, object_ids
-
-
-def ray_tracing(rays_sources: Matrix[Vector], rays_directions: Matrix[Vector], surfaces: list[SurfaceAbs],
-                scene: SceneSettings):
-    """
-       Performs ray tracing for a given set of initial rays, calculating interactions with objects,
-       and computing both reflected and go-through ray directions.
-       This function is designed to handle the interaction of rays with infinite planes, spheres and cubes.
-
-       :param rays_sources: A 3D array of ray sources (shape: [N, N, 3]). Each entry contains the origin of a ray.
-       :param rays_directions: A 3D array of ray directions (shape: [N, N, 3]). Each entry contains the direction vector of a ray.
-       :param surfaces: A list of 3d objects that might be hit by rays. These objects are used to fetch normals and calculate reflections.
-       :param scene: A `SceneSettings` object containing settings for the scene, such as lighting, camera position, etc.
-
-       :return:A 3D array representing the image result
-           The function does not return any value. It is intended to perform computations and updates related to ray tracing.
-           """
-
-    rays_interactions, interaction_indices = compute_rays_interactions(surfaces=surfaces,
-                                                                       rays_sources=rays_sources,
-                                                                       rays_directions=rays_directions)
-
-    hits, obj_indices = calc_ray_hits(ray_interactions=rays_interactions, indices=interaction_indices)
-
-    # Calculate reflected, go_through rays - todo: add go_through rays
-    reflection_rays_directions = calc_reflection_rays(rays_directions, hits, obj_indices, surfaces)
-
-
-    # todo continue function
-    return
-
-
-def calc_reflection_rays(inner_rays_directions: np.ndarray, hits: np.ndarray,
-                         hits_object_indices: np.ndarray, objects: list) -> np.ndarray:
-    """
-    Calculate the reflected ray directions for multiple rays given their hit locations and corresponding normals.
-
-    :param inner_rays_directions: A 3D array of ray directions (shape: [N, N, 3]).
-    :param hits: A 3D array of hit locations (shape: [N, N, 3]).
-    :param hits_object_indices: A 2D array of indices to fetch objects (shape: [N, N]).
-    :param objects: A list of objects, each with a method `get_normal_at(hit_location)` to calculate normals.
-    :return: A 3D array of reflected ray directions (shape: [N, N, 3]).
-    """
-    N, M, _ = inner_rays_directions.shape
-
-    # Create an empty array to store normals for each hit location
-    normals = np.zeros((N, M, 3))
-
-    # Vectorized fetching of normals
-    for idx in np.unique(hits_object_indices):
-        obj: SurfaceAbs = objects[idx]
-        mask = (hits_object_indices == idx)
-        hit_locations = hits[mask]
-        normals[mask] = np.array([obj.calculate_normal(loc) for loc in hit_locations])
-
-    # Normalize normals
-    norms = np.linalg.norm(normals, axis=-1, keepdims=True)
-    normals = normals / norms
-
-    # Compute dot products
-    dot_products = np.sum(inner_rays_directions * normals, axis=-1, keepdims=True)
-
-    # Compute reflected rays
-    reflected_rays = inner_rays_directions - 2 * dot_products * normals
-
-    return reflected_rays
+    return z_buffered
+
+
+# def calculate_surface_color(surface: SurfaceAbs, ray: Ray, intersection_point: Vector, light_sources: list[Light]):
+#     total_light = calculate_light_on_point(intersection_point, lights=light_sources)
+#     ray_tracing(ray)
+#
+# def ray_tracing(initial_ray: Ray):
+#     return None
+#
+# def calculate_light_on_point(point: Vector, lights: list[Light]):
+#     total_light: ColorVector = np.array([0, 0, 0, 0])
+#
+#     def closest_surface(point: Vector, ray: Ray):
+#         return (None, None)
+#
+#     for light_source in lights:
+#         ray: Ray = Ray(ray_source=point, ray_direction=light_source.position - point)
+#         (surface, t) = closest_surface(point, ray)
+#         if surface is None:
+#             total_light += np.append(light_source.color, 1)
+#     total_light = (total_light / total_light[3])[:2]
+#
+#     return total_light
+
+
 
 if __name__ == '__main__':
     main()